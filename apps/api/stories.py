--- conflicted
+++ resolved
@@ -211,11 +211,7 @@
     return session.exec(
         select(Asset)
         .where(Asset.story_id == story_id, Asset.type == "image")
-<<<<<<< HEAD
-        .order_by(Asset.rank.is_(None), Asset.rank, Asset.id)
-=======
         .order_by(Asset.rank, Asset.id)
->>>>>>> 7faba398
     ).all()
 
 
